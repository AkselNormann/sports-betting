--- conflicted
+++ resolved
@@ -1,12 +1,6 @@
 *.egg-info
 __pycache__
 .vscode
-<<<<<<< HEAD
-.idea
-.DS_Store
-*.code-workspace
-=======
 *.code-workspace
 *.pyc
-data
->>>>>>> 1c415cf2
+data